--- conflicted
+++ resolved
@@ -3,6 +3,7 @@
 Usage:
 python3 gen_model_answer.py --model-path lmsys/fastchat-t5-3b-v1.0 --model-id fastchat-t5-3b-v1.0
 """
+
 
 import argparse
 
@@ -19,8 +20,23 @@
 
 
 def pld_forward(inputs, model, tokenizer, max_new_tokens, fallback, use_csd_mgram):
+def pld_forward(inputs, model, tokenizer, max_new_tokens, fallback, use_csd_mgram):
     input_ids = inputs.input_ids
     output_ids, idx, accept_length_list = model.greedy_search_pld(
+        inputs.input_ids,
+        attention_mask=inputs.attention_mask,
+        stopping_criteria=StoppingCriteriaList(
+            [MaxLengthCriteria(max_length=len(inputs.input_ids[0]) + max_new_tokens)]
+        ),
+        draft_matching_window_size=3,
+        draft_num_candidate_tokens=10,
+        use_cache=True,
+        pad_token_id=tokenizer.pad_token_id,
+        eos_token_id=tokenizer.eos_token_id,
+        return_dict_in_generate=False,
+        fallback=fallback,
+        use_csd_mgram=use_csd_mgram,
+    )
         inputs.input_ids,
         attention_mask=inputs.attention_mask,
         stopping_criteria=StoppingCriteriaList(
@@ -46,6 +62,7 @@
             accept_length_list[-1] -= invalid_len
             new_token -= invalid_len
     return output_ids, new_token, idx + 1, accept_length_list
+    return output_ids, new_token, idx + 1, accept_length_list
 
 
 if __name__ == "__main__":
@@ -68,6 +85,7 @@
         help="A debug option. The begin index of questions.",
     )
     parser.add_argument(
+        "--question-end", type=int, help="A debug option. The end index of questions."
         "--question-end", type=int, help="A debug option. The end index of questions."
     )
     parser.add_argument("--answer-file", type=str, help="The output answer file.")
@@ -110,6 +128,17 @@
         action="store_true",
         help="Use max gram drafter to generate the answer.",
     )
+    parser.add_argument(
+        "--fallback",
+        type=str,
+        default="none",
+        choices=["none", "model", "data"],
+    )
+    parser.add_argument(
+        "--use-csd-mgram",
+        action="store_true",
+        help="Use max gram drafter to generate the answer.",
+    )
 
     args = parser.parse_args()
 
@@ -119,13 +148,7 @@
     else:
         suffix = "_csd" if args.use_csd_mgram else ""
         suffix += f"_{args.fallback}" if args.fallback != "none" else ""
-<<<<<<< HEAD
         answer_file = f"data/{args.bench_name}/model_answer/{args.model_id}{suffix}.jsonl"
-=======
-        answer_file = (
-            f"data/{args.bench_name}/model_answer/{args.model_id}{suffix}.jsonl"
-        )
->>>>>>> 7be08d2e
 
     print(f"Output to {answer_file}")
 
@@ -133,6 +156,7 @@
         args.model_path,
         torch_dtype=str_to_torch_dtype(args.dtype),
         low_cpu_mem_usage=True,
+        device_map="auto",
         device_map="auto",
     )
 
@@ -155,6 +179,8 @@
         num_gpus_total=args.num_gpus_total,
         fallback=args.fallback,
         use_csd_mgram=args.use_csd_mgram,
+        fallback=args.fallback,
+        use_csd_mgram=args.use_csd_mgram,
     )
 
-    reorg_answer_file(answer_file)+    reorg_answer_file(answer_file)
